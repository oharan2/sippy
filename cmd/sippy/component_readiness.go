--- conflicted
+++ resolved
@@ -184,11 +184,8 @@
 		f.ComponentReadinessFlags.CRTimeRoundingFactor,
 		views,
 		config,
-<<<<<<< HEAD
 		f.APIFlags.EnableWriteEndpoints,
-=======
 		nil, // No AI use yet in Component Readiness
->>>>>>> d69ba9c0
 	)
 
 	if f.APIFlags.MetricsAddr != "" {
