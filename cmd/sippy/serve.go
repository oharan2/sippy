--- conflicted
+++ resolved
@@ -157,11 +157,8 @@
 				f.ComponentReadinessFlags.CRTimeRoundingFactor,
 				views,
 				config,
-<<<<<<< HEAD
 				f.APIFlags.EnableWriteEndpoints,
-=======
 				llmClient,
->>>>>>> d69ba9c0
 			)
 
 			if f.APIFlags.MetricsAddr != "" {
