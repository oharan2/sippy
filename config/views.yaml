--- conflicted
+++ resolved
@@ -386,74 +386,6 @@
       enabled: false
     automate_jira:
       enabled: false
-<<<<<<< HEAD
-=======
-  - name: 4.18-rarely-run-jobs
-    base_release:
-      release: "4.17"
-      relative_start: ga-1d
-      relative_end: ga
-    sample_release:
-      release: "4.18"
-      # need to look much further back for rarely run jobs
-      relative_start: now-90d
-      relative_end: now
-    variant_options:
-      column_group_by:
-        Architecture: {}
-        Network: {}
-        Platform: {}
-        Topology: {}
-        Procedure: {}
-      db_group_by:
-        Architecture: {}
-        FeatureSet: {}
-        Installer: {}
-        Network: {}
-        Platform: {}
-        Suite: {}
-        Topology: {}
-        Upgrade: {}
-        Procedure: {}
-      include_variants:
-        Architecture:
-          - amd64
-        FeatureSet:
-          - default
-        Installer:
-          - ipi
-          - upi
-        LayeredProduct:
-          - none
-        Network:
-          - ovn
-        Owner:
-          - eng
-        Platform:
-          - aws
-          - azure
-          - gcp
-          - metal
-          - vsphere
-        Topology:
-          - ha
-        JobTier:
-          - rare
-    advanced_options:
-      minimum_failure: 2
-      confidence: 95
-      pity_factor: 5
-      ignore_missing: false
-      ignore_disruption: true
-      flake_as_failure: false
-      pass_rate_required_all_tests: 90
-    metrics:
-      enabled: false
-    regression_tracking:
-      enabled: false
-    automate_jira:
-      enabled: false
->>>>>>> 8dd26596
   - name: 4.17-main
     base_release:
         release: "4.16"
