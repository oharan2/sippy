package api

import (
	"fmt"
	"testing"

	apitype "github.com/openshift/sippy/pkg/apis/api"
	"github.com/openshift/sippy/pkg/db/models"
	log "github.com/sirupsen/logrus"
	"github.com/stretchr/testify/assert"
	"github.com/stretchr/testify/require"
)

func TestRunJobAnalysis(t *testing.T) {

	tests := []struct {
		name                  string
		jobNames              []string
		testVariantsPassRates []apitype.Test
		testJobNamePassRates  []apitype.Test

		includeVariantsAnalysis bool
		includeJobNamesAnalysis bool
		expectedTestRisks       map[string]apitype.RiskLevel
		expectedOverallRisk     apitype.RiskLevel
	}{
		{
			name:                    "max test risk level high",
			includeVariantsAnalysis: true,
			testVariantsPassRates: []apitype.Test{
				{
					Name:                  "test1",
					CurrentPassPercentage: 21.0,
				},
				{
					Name:                  "test2",
					CurrentPassPercentage: 99.0,
				},
				{
					Name:                  "test3",
					CurrentPassPercentage: 85.0,
				},
				{
					Name:                  "test4",
					CurrentPassPercentage: -1, // hack to tell the setup to not return results for this test
				},
			},
			expectedTestRisks: map[string]apitype.RiskLevel{
				"test1": apitype.FailureRiskLevelLow,
				"test2": apitype.FailureRiskLevelHigh,
				"test3": apitype.FailureRiskLevelMedium,
				"test4": apitype.FailureRiskLevelUnknown,
			},
			expectedOverallRisk: apitype.FailureRiskLevelHigh,
		},
		{
			name:                    "max test risk level low jobnames",
			includeJobNamesAnalysis: true,
			jobNames:                []string{"jobname1"},
			testJobNamePassRates: []apitype.Test{
				{
					Name:                  "test1",
					CurrentPassPercentage: 21.0,
				},
				{
					Name:                  "test2",
					CurrentPassPercentage: 5.0,
				},
				{
					Name:                  "test3",
					CurrentPassPercentage: 60.0,
				},
			},
			expectedTestRisks: map[string]apitype.RiskLevel{
				"test1": apitype.FailureRiskLevelLow,
				"test2": apitype.FailureRiskLevelLow,
				"test3": apitype.FailureRiskLevelLow,
			},
			expectedOverallRisk: apitype.FailureRiskLevelLow,
		},
		{
			name:                    "max test risk level medium jobnames fallback unknown",
			includeJobNamesAnalysis: true,
			includeVariantsAnalysis: true,
			jobNames:                []string{"jobname1"},
			testVariantsPassRates: []apitype.Test{
				{
					Name:                  "test3",
					CurrentPassPercentage: 100.0,
				},
				{
					Name:                  "test4",
					CurrentPassPercentage: 85, // hack to tell the setup to not return results for this test
				},
			},
			testJobNamePassRates: []apitype.Test{
				{
					Name:                  "test3",
					CurrentPassPercentage: 85.0,
				},
				{
					Name:                  "test4",
					CurrentPassPercentage: -1, // hack to tell the setup to not return results for this test
				},
			},
			expectedTestRisks: map[string]apitype.RiskLevel{
				"test4": apitype.FailureRiskLevelMedium,
				"test3": apitype.FailureRiskLevelMedium,
			},
			expectedOverallRisk: apitype.FailureRiskLevelMedium,
		},
		{
			name:                    "max test risk level medium jobnames",
			includeJobNamesAnalysis: true,
			jobNames:                []string{"jobname1"},

			testJobNamePassRates: []apitype.Test{
				{
					Name:                  "test3",
					CurrentPassPercentage: 85.0,
				},
				{
					Name:                  "test4",
					CurrentPassPercentage: -1, // hack to tell the setup to not return results for this test
				},
			},
			expectedTestRisks: map[string]apitype.RiskLevel{
				"test4": apitype.FailureRiskLevelUnknown,
				"test3": apitype.FailureRiskLevelMedium,
			},
			expectedOverallRisk: apitype.FailureRiskLevelMedium,
		},
		{
			name:                    "max test risk level medium variants",
			includeJobNamesAnalysis: true,
			includeVariantsAnalysis: true,
			testJobNamePassRates: []apitype.Test{
				{
					Name:                  "test3",
					CurrentPassPercentage: 100.0,
				},
				{
					Name:                  "test4",
					CurrentPassPercentage: 85, // hack to tell the setup to not return results for this test
				},
			},
			testVariantsPassRates: []apitype.Test{
				{
					Name:                  "test3",
					CurrentPassPercentage: 85.0,
				},
				{
					Name:                  "test4",
					CurrentPassPercentage: -1, // hack to tell the setup to not return results for this test
				},
			},
			expectedTestRisks: map[string]apitype.RiskLevel{
				"test4": apitype.FailureRiskLevelUnknown,
				"test3": apitype.FailureRiskLevelMedium,
			},
			expectedOverallRisk: apitype.FailureRiskLevelMedium,
		},
		{
			name:                    "max test risk level unknown",
			includeVariantsAnalysis: true,
			testVariantsPassRates: []apitype.Test{
				{
					Name:                  "test3",
					CurrentPassPercentage: 50.0,
				},
				{
					Name:                  "test4",
					CurrentPassPercentage: -1, // hack to tell the setup to not return results for this test
				},
			},
			expectedTestRisks: map[string]apitype.RiskLevel{
				"test4": apitype.FailureRiskLevelUnknown,
				"test3": apitype.FailureRiskLevelLow,
			},
			expectedOverallRisk: apitype.FailureRiskLevelUnknown,
		},
		{
			name:                    "max test risk level none",
			includeVariantsAnalysis: true,
			testVariantsPassRates:   []apitype.Test{},
			expectedTestRisks:       map[string]apitype.RiskLevel{},
			expectedOverallRisk:     apitype.FailureRiskLevelNone,
		},
		{
			name:                    "max test risk level high with mass failures",
			includeVariantsAnalysis: true,
			testVariantsPassRates: func() []apitype.Test {
				fts := []apitype.Test{}
				// One more than allowed. All low risk failures, but because so many we want to see high
				// risk on the job.
				for i := 0; i < 21; i++ {
					fts = append(fts, apitype.Test{Name: fmt.Sprintf("test%d", i), CurrentPassPercentage: 2.0})
				}
				return fts
			}(),
			// We do not expect individual test analysis on this many failures:
			expectedTestRisks:   map[string]apitype.RiskLevel{},
			expectedOverallRisk: apitype.FailureRiskLevelHigh,
		},
	}
	for _, tc := range tests {

		t.Run(tc.name, func(t *testing.T) {
			fakeProwJobRun := buildFakeProwJobRun()
			// Assume to build out the failed tests as those we provided pass rates for.

			var tests []apitype.Test

			if tc.testVariantsPassRates != nil {
				tests = tc.testVariantsPassRates
			} else {
				tests = tc.testJobNamePassRates
			}

			for _, t := range tests {
				fakeProwJobRun.Tests = append(fakeProwJobRun.Tests, models.ProwJobRunTest{
					Test:   models.Test{Name: t.Name},
					Suite:  models.Suite{Name: t.SuiteName},
					Status: 12,
				})
			}

			// Fake test results lookup func:
			var testResultsJobNamesLookupFunc testResultsByJobNameFunc
			if tc.includeJobNamesAnalysis {
				testResultsJobNamesLookupFunc = func(testName string, jobNames []string) (*apitype.Test, error) {
					for _, tpr := range tc.testJobNamePassRates {
						if tpr.Name == testName && tpr.CurrentPassPercentage > 0 {
							tpr.CurrentRuns = 100
							return &tpr, nil
						}
					}
					return nil, nil
				}
			}

			var testResultsVariantsLookupFunc testResultsByVariantsFunc
			if tc.includeVariantsAnalysis {
				testResultsVariantsLookupFunc = func(testName string, release, suite string, variants []string, jobNames []string) (*apitype.Test, error) {
					for _, tpr := range tc.testVariantsPassRates {
						if tpr.Name == testName && tpr.CurrentPassPercentage > 0 {
							tpr.CurrentRuns = 100
							return &tpr, nil
						}
					}
					return nil, nil
				}
			}

<<<<<<< HEAD
			result, err := runJobRunAnalysis(nil, fakeProwJobRun, "4.12", 5, 5, false, tc.jobNames, log.WithField("jobRunID", "test"), testResultsJobNamesLookupFunc, testResultsVariantsLookupFunc, false)
=======
			result, err := runJobRunAnalysis(fakeProwJobRun, "4.12", 5, false, tc.jobNames, log.WithField("jobRunID", "test"), testResultsJobNamesLookupFunc, testResultsVariantsLookupFunc)
>>>>>>> 277bb35a

			require.NoError(t, err)
			assert.Equal(t, len(tc.expectedTestRisks), len(result.Tests))
			for testName, expectedRisk := range tc.expectedTestRisks {
				actualTestRisk := getTestRisk(result, testName)
				if !assert.NotNil(t, actualTestRisk, "no test risk for test: %s", testName) {
					continue
				}
				assert.Equal(t, expectedRisk, actualTestRisk.Risk.Level, "unexpected risk level for test: %s", testName)
			}

			assert.Equal(t, tc.expectedOverallRisk, result.OverallRisk.Level, "unexpected overall risk for test: %s", tc.name)

		})
	}
}

func buildFakeProwJobRun() *models.ProwJobRun {
	fakeProwJobRun := &models.ProwJobRun{
		ProwJob: models.ProwJob{
			Name:        "fake-prow-job",
			Release:     "4.12",
			Variants:    []string{"var1", "var2"},
			TestGridURL: "https://example.com/foo",
			Bugs: []models.Bug{
				{
					ID:              500,
					Key:             "OCPBUGS-500",
					Status:          "New",
					Summary:         "This isn't a real bug",
					AffectsVersions: []string{},
					FixVersions:     []string{},
				},
			},
		},
		ProwJobID:             1000000000,
		URL:                   "https://example.com/run/1000000000",
		Tests:                 []models.ProwJobRunTest{}, // will be populated in the test cases
		TestCount:             5,
		Failed:                true,
		InfrastructureFailure: false,
		Succeeded:             false,
		OverallResult:         "f",
	}
	return fakeProwJobRun
}

func getTestRisk(result apitype.ProwJobRunRiskAnalysis, testName string) *apitype.TestRiskAnalysis {
	for _, ta := range result.Tests {
		if ta.Name == testName {
			return &ta
		}
	}
	return nil

}

func TestSubSliceEqual(t *testing.T) {

	tests := []struct {
		name            string
		variants        []string
		testRunVariants []string

		expectedMatch bool
	}{
		{
			name:            "match azure",
			variants:        []string{"ovn", "ha"},
			testRunVariants: []string{"ha", "ovn", "azure"},
			expectedMatch:   true,
		},
		{
			name:            "match aws",
			variants:        []string{"ovn", "ha"},
			testRunVariants: []string{"ha", "ovn", "aws"},
			expectedMatch:   true,
		},
		{
			name:            "no match",
			variants:        []string{"ovn", "ha"},
			testRunVariants: []string{"ha", "sdn", "azure"},
			expectedMatch:   false,
		},
		{
			name:            "match",
			variants:        []string{"ovn", "ha"},
			testRunVariants: []string{"ha", "ovn", "azure"},
			expectedMatch:   true,
		},
		{
			name:            "smaller",
			variants:        []string{"ovn", "ha"},
			testRunVariants: []string{"ha"},
			expectedMatch:   false,
		},
		{
			name:          "missing test run",
			variants:      []string{"ovn", "ha"},
			expectedMatch: false,
		},
		{
			name:            "missing variants",
			testRunVariants: []string{"ha"},
			expectedMatch:   false,
		},
	}

	for _, tc := range tests {

		t.Run(tc.name, func(t *testing.T) {
			assert.Equal(t, tc.expectedMatch, stringSubSlicesEqual(tc.variants, tc.testRunVariants), "%s did not match expected", tc.name)
		})
	}
}

func TestSelectRiskAnalysisResult(t *testing.T) {

	tests := []struct {
		name              string
		expectedResponse  []string
		expectedRiskLevel int
		jobNames          []string
		compareRelease    string
		variantsRiskLevel *apitype.Test
		jobNamesRiskLevel *apitype.Test
	}{
		{
			name:              "matching risk levels",
			variantsRiskLevel: &apitype.Test{CurrentPassPercentage: 50, CurrentRuns: 100},
			jobNamesRiskLevel: &apitype.Test{CurrentPassPercentage: 50, CurrentRuns: 100},
			expectedResponse:  []string{"This test has passed 50.00% of 100 runs on jobs [jobname-4.14 jobname-4.13] in the last 14 days."},
			expectedRiskLevel: apitype.FailureRiskLevelLow.Level,
			compareRelease:    "4.14",
			jobNames:          []string{"jobname-4.14", "jobname-4.13"},
		},
		{
			name:              "mismatch risk levels bias to jobNames",
			variantsRiskLevel: &apitype.Test{CurrentPassPercentage: 100, CurrentRuns: 100},
			jobNamesRiskLevel: &apitype.Test{CurrentPassPercentage: 50, CurrentRuns: 100},
			expectedResponse:  []string{"This test has passed 50.00% of 100 runs on jobs [jobname-4.14 jobname-4.13] in the last 14 days."},
			expectedRiskLevel: apitype.FailureRiskLevelLow.Level,
			compareRelease:    "4.14",
			jobNames:          []string{"jobname-4.14", "jobname-4.13"},
		},
		{
			name:              "mismatch risk levels bias to variants",
			variantsRiskLevel: &apitype.Test{CurrentPassPercentage: 100, CurrentRuns: 100, Variants: []string{"aws", "ovn"}},
			jobNamesRiskLevel: &apitype.Test{CurrentPassPercentage: 50, CurrentRuns: 0},
			expectedResponse:  []string{"This test has passed 100.00% of 100 runs on release 4.14 [aws ovn] in the last week."},
			expectedRiskLevel: apitype.FailureRiskLevelHigh.Level,
			compareRelease:    "4.14",
			jobNames:          []string{},
		},
		{
			name:              "no runs",
			variantsRiskLevel: &apitype.Test{CurrentPassPercentage: 100, CurrentRuns: 0, Variants: []string{"aws", "ovn"}},
			jobNamesRiskLevel: &apitype.Test{CurrentPassPercentage: 50, CurrentRuns: 0},
			expectedResponse:  []string{"Analysis was not performed for this test due to lack of current runs"},
			expectedRiskLevel: apitype.FailureRiskLevelUnknown.Level,
			compareRelease:    "4.14",
			jobNames:          []string{},
		},
		{
			name:              "job name risk level",
			jobNamesRiskLevel: &apitype.Test{CurrentPassPercentage: 85, CurrentRuns: 100},
			expectedResponse:  []string{"This test has passed 85.00% of 100 runs on jobs [jobname-4.14 jobname-4.13] in the last 14 days."},
			expectedRiskLevel: apitype.FailureRiskLevelMedium.Level,
			compareRelease:    "4.14",
			jobNames:          []string{"jobname-4.14", "jobname-4.13"},
		},
		{
			name:              "variants risk level",
			variantsRiskLevel: &apitype.Test{CurrentPassPercentage: 100, CurrentRuns: 100, Variants: []string{"aws", "ovn"}},
			expectedResponse:  []string{"This test has passed 100.00% of 100 runs on release 4.14 [aws ovn] in the last week."},
			expectedRiskLevel: apitype.FailureRiskLevelHigh.Level,
			compareRelease:    "4.14",
			jobNames:          []string{"jobname-4.14", "jobname-4.13"},
		},
	}

	for _, tc := range tests {

		t.Run(tc.name, func(t *testing.T) {
			analysis := selectRiskAnalysisResult(tc.jobNamesRiskLevel, tc.variantsRiskLevel, tc.jobNames, tc.compareRelease)
			assert.Equal(t, tc.expectedRiskLevel, analysis.Level.Level, "%s risk level did not match expected", tc.name)
			assert.Equal(t, tc.expectedResponse, analysis.Reasons, "%s response did not match expected", tc.name)
		})
	}
}<|MERGE_RESOLUTION|>--- conflicted
+++ resolved
@@ -252,12 +252,7 @@
 				}
 			}
 
-<<<<<<< HEAD
-			result, err := runJobRunAnalysis(nil, fakeProwJobRun, "4.12", 5, 5, false, tc.jobNames, log.WithField("jobRunID", "test"), testResultsJobNamesLookupFunc, testResultsVariantsLookupFunc, false)
-=======
-			result, err := runJobRunAnalysis(fakeProwJobRun, "4.12", 5, false, tc.jobNames, log.WithField("jobRunID", "test"), testResultsJobNamesLookupFunc, testResultsVariantsLookupFunc)
->>>>>>> 277bb35a
-
+			result, err := runJobRunAnalysis(nil, fakeProwJobRun, "4.12", 5, false, tc.jobNames, log.WithField("jobRunID", "test"), testResultsJobNamesLookupFunc, testResultsVariantsLookupFunc, false)
 			require.NoError(t, err)
 			assert.Equal(t, len(tc.expectedTestRisks), len(result.Tests))
 			for testName, expectedRisk := range tc.expectedTestRisks {
