package triage

import (
	"context"
	"encoding/json"
	"fmt"
	"testing"
	"time"

	"github.com/lib/pq"
	"github.com/openshift/sippy/pkg/api/componentreadiness"
	"github.com/openshift/sippy/pkg/apis/api/componentreport"
	"github.com/openshift/sippy/pkg/apis/api/componentreport/crtest"
	"github.com/openshift/sippy/pkg/apis/api/componentreport/crview"
	"github.com/openshift/sippy/pkg/apis/api/componentreport/reqopts"
	"github.com/openshift/sippy/pkg/db"
	"github.com/openshift/sippy/pkg/db/models"
	"github.com/openshift/sippy/test/e2e/util"
	log "github.com/sirupsen/logrus"
	"github.com/stretchr/testify/assert"
	"github.com/stretchr/testify/require"
	"gorm.io/gorm"
)

var view = crview.View{
	Name: "4.19-main",
	SampleRelease: reqopts.RelativeRelease{
		Release: reqopts.Release{
			Name: "4.19",
		},
	},
}

func cleanupAllTriages(dbc *db.DB) {
	// Delete all triage and test regressions in the e2e postgres db.
	dbc.DB.Exec("DELETE FROM triage_regressions WHERE 1=1")
	res := dbc.DB.Where("1 = 1").Delete(&models.Triage{})
	if res.Error != nil {
		log.Errorf("error deleting triage records: %v", res.Error)
	}
}

func Test_TriageAPI(t *testing.T) {
	dbc := util.CreateE2EPostgresConnection(t)
	tracker := componentreadiness.NewPostgresRegressionStore(dbc)

	jiraBug := createBug(t, dbc.DB)
	defer dbc.DB.Delete(jiraBug)

	testRegression1 := createTestRegression(t, tracker, view, "faketestid")
	defer dbc.DB.Delete(testRegression1)
	testRegression2 := createTestRegression(t, tracker, view, "faketestid2")
	defer dbc.DB.Delete(testRegression2)

	t.Run("create requires a valid triage type", func(t *testing.T) {
		defer cleanupAllTriages(dbc)
		triage1 := models.Triage{
			URL: jiraBug.URL,
			Regressions: []models.TestRegression{
				{
					ID: testRegression1.ID, // test just setting the ID to link up
				},
			},
		}

		var triageResponse models.Triage
		err := util.SippyPost("/api/component_readiness/triages", &triage1, &triageResponse)
		require.Error(t, err)

		triage1.Type = "fake"
		err = util.SippyPost("/api/component_readiness/triages", &triage1, &triageResponse)
		require.Error(t, err)
	})

	t.Run("create generates audit_log record", func(t *testing.T) {
		defer cleanupAllTriages(dbc)
		triage1 := models.Triage{
			URL: jiraBug.URL,
			Regressions: []models.TestRegression{
				{
					ID: testRegression1.ID,
				},
			},
			Type: "test",
		}

		var triageResponse models.Triage
		err := util.SippyPost("/api/component_readiness/triages", &triage1, &triageResponse)
		require.NoError(t, err)

		var auditLog models.AuditLog
		res := dbc.DB.
			Where("table_name = ?", "triage").
			Where("row_id = ?", triageResponse.ID).
			First(&auditLog)
		require.NoError(t, res.Error)

		assert.Equal(t, models.Create, models.OperationType(auditLog.Operation))
		assert.Equal(t, "developer", auditLog.User)
		assert.NotEmpty(t, auditLog.NewData, "NewData should contain the created triage record")

		var auditedTriage models.Triage
		err = json.Unmarshal(auditLog.NewData, &auditedTriage)
		require.NoError(t, err, "NewData should be valid JSON")

		assertTriageDataMatches(t, triageResponse, auditedTriage, "NewData")
	})

	t.Run("get", func(t *testing.T) {
		defer cleanupAllTriages(dbc)
		triageResponse := createAndValidateTriageRecord(t, jiraBug.URL, testRegression1)

		// ensure hateoas links are present
		assert.Equal(t, fmt.Sprintf("/api/component_readiness/triages/%d", triageResponse.ID),
			triageResponse.Links["self"])
	})
	t.Run("list", func(t *testing.T) {
		defer cleanupAllTriages(dbc)
		triageResponse := createAndValidateTriageRecord(t, jiraBug.URL, testRegression1)

		var allTriages []models.Triage
		err := util.SippyGet("/api/component_readiness/triages", &allTriages)
		require.NoError(t, err)
		var foundTriage *models.Triage
		for i, triage := range allTriages {
			if triage.ID == triageResponse.ID {
				foundTriage = &allTriages[i]
				break
			}
		}
		require.NotNil(t, foundTriage, "expected triage was not found in list")
		assert.Equal(t, testRegression1.TestName, foundTriage.Regressions[0].TestName,
			"list triage records should include regression details")

		// ensure hateoas links are present
		for _, triage := range allTriages {
			assert.Equal(t, fmt.Sprintf("/api/component_readiness/triages/%d", triage.ID),
				triage.Links["self"])
		}
	})
	t.Run("update to add regression", func(t *testing.T) {
		defer cleanupAllTriages(dbc)
		triageResponse := createAndValidateTriageRecord(t, jiraBug.URL, testRegression1)

		// Update with a new regression:
		var triageResponse2 models.Triage
		triageResponse.Regressions = append(triageResponse.Regressions, models.TestRegression{ID: testRegression2.ID})
		err := util.SippyPut(fmt.Sprintf("/api/component_readiness/triages/%d", triageResponse.ID), &triageResponse, &triageResponse2)
		require.NoError(t, err)
		assert.Equal(t, 2, len(triageResponse2.Regressions))
		assert.Equal(t, triageResponse.CreatedAt, triageResponse2.CreatedAt)
		assert.NotEqual(t, triageResponse.UpdatedAt, triageResponse2.UpdatedAt)

		// ensure hateoas links are present
		assert.Equal(t, fmt.Sprintf("/api/component_readiness/triages/%d", triageResponse2.ID),
			triageResponse2.Links["self"])
	})
	t.Run("update to remove a regression", func(t *testing.T) {
		defer cleanupAllTriages(dbc)

		triage := models.Triage{
			URL:  jiraBug.URL,
			Type: models.TriageTypeProduct,
			Regressions: []models.TestRegression{
				{ID: testRegression1.ID},
				{ID: testRegression2.ID},
			},
		}

		var triageResponse models.Triage
		err := util.SippyPost("/api/component_readiness/triages", &triage, &triageResponse)
		require.NoError(t, err)
		assert.Equal(t, 2, len(triageResponse.Regressions))

		// Update to remove one regression - keep only testRegression1
		triageResponse.Regressions = []models.TestRegression{{ID: testRegression1.ID}}
		var triageResponse2 models.Triage
		err = util.SippyPut(fmt.Sprintf("/api/component_readiness/triages/%d", triageResponse.ID), &triageResponse, &triageResponse2)
		require.NoError(t, err)
		assert.Equal(t, 1, len(triageResponse2.Regressions))
		assert.Equal(t, testRegression1.ID, triageResponse2.Regressions[0].ID, "should keep testRegression1")
		assert.WithinDuration(t, triageResponse.CreatedAt, triageResponse2.CreatedAt, time.Second)
		assert.NotEqual(t, triageResponse.UpdatedAt, triageResponse2.UpdatedAt)
	})
	t.Run("update to remove all regressions", func(t *testing.T) {
		defer cleanupAllTriages(dbc)
		triageResponse := createAndValidateTriageRecord(t, jiraBug.URL, testRegression1)

		var triageResponse2 models.Triage
		triageResponse.Regressions = []models.TestRegression{}
		err := util.SippyPut(fmt.Sprintf("/api/component_readiness/triages/%d", triageResponse.ID), &triageResponse, &triageResponse2)
		require.NoError(t, err)
		assert.Equal(t, 0, len(triageResponse2.Regressions))
	})
	t.Run("update fails if resource has no ID", func(t *testing.T) {
		defer cleanupAllTriages(dbc)
		triageResponse := createAndValidateTriageRecord(t, jiraBug.URL, testRegression1)

		var triageResponse2 models.Triage
		triageResponse.ID = 0
		err := util.SippyPut(fmt.Sprintf("/api/component_readiness/triages/%d", triageResponse.ID), &triageResponse, &triageResponse2)
		require.Error(t, err)
	})
	t.Run("update fails if URL has no ID", func(t *testing.T) {
		defer cleanupAllTriages(dbc)
		triageResponse := createAndValidateTriageRecord(t, jiraBug.URL, testRegression1)

		var triageResponse2 models.Triage
		// No ID specified in URL should not work for an update
		err := util.SippyPut("/api/component_readiness/triages", &triageResponse, &triageResponse2)
		require.Error(t, err)
	})
	t.Run("update fails if URL ID and resource ID do not match", func(t *testing.T) {
		defer cleanupAllTriages(dbc)
		triageResponse := createAndValidateTriageRecord(t, jiraBug.URL, testRegression1)

		var triageResponse2 models.Triage
		err := util.SippyPut("/api/component_readiness/triages/128736182736128736", &triageResponse, &triageResponse2)
		require.Error(t, err)
	})
<<<<<<< HEAD

}

func Test_RegressionAPI(t *testing.T) {
	dbc := util.CreateE2EPostgresConnection(t)
	tracker := componentreadiness.NewPostgresRegressionStore(dbc)

	testRegression1 := createTestRegression(t, tracker, view, "faketestid1")
	defer dbc.DB.Delete(testRegression1)

	testRegression2 := createTestRegression(t, tracker, view, "faketestid2")
	defer dbc.DB.Delete(testRegression2)

	jiraBug := createBug(t, dbc)
	defer dbc.DB.Delete(jiraBug)

	t.Run("list regressions", func(t *testing.T) {
		defer cleanupAllTriages(dbc)
		_ = createAndValidateTriageRecord(t, jiraBug.URL, testRegression1)

		// Test listing all regressions
		var allRegressions []models.TestRegression
		err := util.SippyGet("/api/component_readiness/regressions", &allRegressions)
		require.NoError(t, err)

		// Should find at least our test regression
		var foundRegression *models.TestRegression
		for i, regression := range allRegressions {
			if regression.ID == testRegression1.ID {
				foundRegression = &allRegressions[i]
				break
			}
		}
		require.NotNil(t, foundRegression, "expected regression was not found in list")
		assert.Equal(t, testRegression1.TestName, foundRegression.TestName)
		assert.Equal(t, testRegression1.View, foundRegression.View)
		assert.Equal(t, testRegression1.Release, foundRegression.Release)

		// Verify HATEOAS links are present
		assert.NotNil(t, foundRegression.Links, "regression should have HATEOAS links")
		assert.Contains(t, foundRegression.Links, "test_details", "regression should have test_details link")
		testDetailsLink := foundRegression.Links["test_details"]
		assert.Contains(t, testDetailsLink, "/api/component_readiness/test_details", "test_details link should point to correct endpoint")
		// Note: testId will be URL encoded, so we check for the encoded version
		assert.Contains(t, testDetailsLink, "testId=", "test_details link should contain testId parameter")
	})
	t.Run("list regressions with view filter", func(t *testing.T) {
		defer cleanupAllTriages(dbc)
		_ = createAndValidateTriageRecord(t, jiraBug.URL, testRegression1)

		// Test listing regressions filtered by view
		var filteredRegressions []models.TestRegression
		err := util.SippyGet("/api/component_readiness/regressions?view="+view.Name, &filteredRegressions)
		require.NoError(t, err)

		// Should find our test regression
		var foundRegression *models.TestRegression
		for i, regression := range filteredRegressions {
			if regression.ID == testRegression1.ID {
				foundRegression = &filteredRegressions[i]
				break
			}
		}
		require.NotNil(t, foundRegression, "expected regression was not found in filtered list")
		assert.Equal(t, view.Name, foundRegression.View)
	})
	t.Run("list regressions with release filter", func(t *testing.T) {
		defer cleanupAllTriages(dbc)
		_ = createAndValidateTriageRecord(t, jiraBug.URL, testRegression1)

		// Test listing regressions filtered by release
		var filteredRegressions []models.TestRegression
		err := util.SippyGet("/api/component_readiness/regressions?release="+view.SampleRelease.Release, &filteredRegressions)
		require.NoError(t, err)

		// Should find our test regression
		var foundRegression *models.TestRegression
		for i, regression := range filteredRegressions {
			if regression.ID == testRegression1.ID {
				foundRegression = &filteredRegressions[i]
				break
			}
		}
		require.NotNil(t, foundRegression, "expected regression was not found in release filtered list")
		assert.Equal(t, view.SampleRelease.Release, foundRegression.Release)
	})
	t.Run("error when both view and release are specified", func(t *testing.T) {
		defer cleanupAllTriages(dbc)
		_ = createAndValidateTriageRecord(t, jiraBug.URL, testRegression1)

		// Test that specifying both view and release parameters returns an error
		var regressions []models.TestRegression
		err := util.SippyGet("/api/component_readiness/regressions?view="+view.Name+"&release="+view.SampleRelease.Release, &regressions)
		require.Error(t, err, "Expected error when both view and release are specified")
=======
	t.Run("update generates audit_log record", func(t *testing.T) {
		defer cleanupAllTriages(dbc)
		triageResponse := createAndValidateTriageRecord(t, jiraBug.URL, testRegression1)
		originalTriage := deepCopyTriage(t, triageResponse)

		// Update with a new regression, and a changed description:
		triageResponse.Regressions = append(triageResponse.Regressions, models.TestRegression{ID: testRegression2.ID})
		triageResponse.Description = "updated description"
		var triageResponse2 models.Triage
		err := util.SippyPut(fmt.Sprintf("/api/component_readiness/triages/%d", triageResponse.ID), &triageResponse, &triageResponse2)
		require.NoError(t, err)

		var auditLog models.AuditLog
		res := dbc.DB.
			Where("table_name = ?", "triage").
			Where("operation = ?", models.Update).
			Where("row_id = ?", triageResponse.ID).
			First(&auditLog)
		require.NoError(t, res.Error)

		assert.Equal(t, "developer", auditLog.User)
		assert.NotEmpty(t, auditLog.NewData, "NewData should contain the updated triage record")
		assert.NotEmpty(t, auditLog.OldData, "OldData should contain the original triage record")

		var newTriageData models.Triage
		err = json.Unmarshal(auditLog.NewData, &newTriageData)
		require.NoError(t, err, "NewData should be valid JSON")
		assertTriageDataMatches(t, triageResponse2, newTriageData, "NewData")

		var oldTriageData models.Triage
		err = json.Unmarshal(auditLog.OldData, &oldTriageData)
		require.NoError(t, err, "OldData should be valid JSON")
		assertTriageDataMatches(t, originalTriage, oldTriageData, "OldData")
	})
	t.Run("delete generates audit_log record", func(t *testing.T) {
		defer cleanupAllTriages(dbc)
		triageResponse := createAndValidateTriageRecord(t, jiraBug.URL, testRegression1)
		originalTriage := deepCopyTriage(t, triageResponse)

		// Delete the triage record
		err := util.SippyDelete(fmt.Sprintf("/api/component_readiness/triages/%d", triageResponse.ID))
		require.NoError(t, err)

		var auditLog models.AuditLog
		res := dbc.DB.
			Where("table_name = ?", "triage").
			Where("operation = ?", models.Delete).
			Where("row_id = ?", triageResponse.ID).
			First(&auditLog)
		require.NoError(t, res.Error)

		assert.Equal(t, "developer", auditLog.User)
		assert.NotEmpty(t, auditLog.OldData, "OldData should contain the deleted triage record")
		assert.Empty(t, auditLog.NewData, "NewData should be empty for delete operations")

		var oldTriageData models.Triage
		err = json.Unmarshal(auditLog.OldData, &oldTriageData)
		require.NoError(t, err, "OldData should be valid JSON")
		assertTriageDataMatches(t, originalTriage, oldTriageData, "OldData")
>>>>>>> 5a76bd22
	})
}

func createAndValidateTriageRecord(t *testing.T, bugURL string, testRegression1 *models.TestRegression) models.Triage {
	triage1 := models.Triage{
		URL:  bugURL,
		Type: models.TriageTypeProduct,
		Regressions: []models.TestRegression{
			{
				ID: testRegression1.ID, // test just setting the ID to link up
			},
		},
	}

	var triageResponse models.Triage
	err := util.SippyPost("/api/component_readiness/triages", &triage1, &triageResponse)
	require.NoError(t, err)
	assert.True(t, triageResponse.ID > 0)
	assert.Equal(t, 1, len(triageResponse.Regressions))

	// Use the API get to ensure we get a clean object
	var lookupTriage models.Triage
	err = util.SippyGet(fmt.Sprintf("/api/component_readiness/triages/%d", triageResponse.ID), &lookupTriage)
	require.NoError(t, err)
	assert.Equal(t, models.TriageTypeProduct, lookupTriage.Type)
	return lookupTriage
}

func createBug(t *testing.T, dbc *gorm.DB) *models.Bug {
	jiraBug := models.Bug{
		Key:        "MYBUGS-100",
		Status:     "New",
		Summary:    "foo bar",
		Components: pq.StringArray{"component1", "component2"},
		Labels:     pq.StringArray{"label1", "label2"},
		URL:        "https://issues.redhat.com/browse/MYBUGS-100",
	}
	res := dbc.Create(&jiraBug)
	require.NoError(t, res.Error)
	return &jiraBug
}

// Test_TriageRawDB ensures our gorm postgresql mappings are working as we'd expect.
func Test_TriageRawDB(t *testing.T) {
	dbc := util.CreateE2EPostgresConnection(t)
	dbWithContext := dbc.DB.WithContext(context.WithValue(context.TODO(), models.CurrentUserKey, "developer"))
	tracker := componentreadiness.NewPostgresRegressionStore(dbc)

	testRegression := createTestRegression(t, tracker, view, "faketestid")
	defer dbc.DB.Delete(testRegression)

	t.Run("test Triage model in postgres", func(t *testing.T) {
		defer cleanupAllTriages(dbc)

		triage1 := models.Triage{
			URL: "http://myjira",
			Regressions: []models.TestRegression{
				*testRegression,
			},
		}
		res := dbWithContext.Create(&triage1)
		require.NoError(t, res.Error)
		testRegression.Triages = append(testRegression.Triages, triage1)
		res = dbWithContext.Save(&testRegression)
		require.NoError(t, res.Error)

		// Lookup the Triage again to ensure we persisted what we expect:
		res = dbWithContext.First(&triage1, triage1.ID)
		require.NoError(t, res.Error)
		assert.Equal(t, 1, len(triage1.Regressions))

		// Ensure loading a regression can load the triage records for it:
		var lookupRegression models.TestRegression
		res = dbWithContext.First(&lookupRegression, testRegression.ID).Preload("Triages")
		require.NoError(t, res.Error)
		assert.Equal(t, 1, len(testRegression.Triages))

		openRegressions := make([]*models.TestRegression, 0)

		res = dbWithContext.
			Model(&models.TestRegression{}).
			Preload("Triages").
			Where("test_regressions.release = ?", view.SampleRelease.Name).
			Where("test_regressions.id = ?", testRegression.ID).
			Where("test_regressions.closed IS NULL").
			Find(&openRegressions)
		require.NoError(t, res.Error)
		assert.Equal(t, 1, len(openRegressions))
		assert.Equal(t, 1, len(openRegressions[0].Triages))

		// Make a second Triage for the same regression:
		triage2 := models.Triage{
			URL: "http://myjira2",
			Regressions: []models.TestRegression{
				*testRegression,
			},
		}
		res = dbWithContext.Create(&triage2)
		require.NoError(t, res.Error)
		testRegression.Triages = append(testRegression.Triages, triage2)
		res = dbWithContext.Save(&testRegression)
		require.NoError(t, res.Error)

		// Query for triages for a specific regression:
		res = dbWithContext.First(&testRegression, testRegression.ID).Preload("Triages")
		require.NoError(t, res.Error)
		assert.Equal(t, 2, len(testRegression.Triages))

		// Delete the association:
		triage1.Regressions = []models.TestRegression{}
		res = dbWithContext.Save(&triage1)
		require.NoError(t, res.Error)
		res = dbWithContext.First(&triage1, triage1.ID)
		require.Nil(t, res.Error)
		assert.Equal(t, 0, len(triage1.Regressions))
		// Make sure we didn't wipe out the regression itself:
		res = dbWithContext.First(&lookupRegression, testRegression.ID)
		require.NoError(t, res.Error)
	})

	t.Run("test Triage model Bug relationship", func(t *testing.T) {
		defer cleanupAllTriages(dbc)

		jiraBug := createBug(t, dbWithContext)
		defer dbWithContext.Delete(jiraBug)

		triage1 := models.Triage{
			URL: "http://myjira",
			Bug: jiraBug,
		}
		res := dbWithContext.Create(&triage1)
		require.NoError(t, res.Error)

		// Lookup the Triage again to ensure we persisted what we expect:
		res = dbWithContext.First(&triage1, triage1.ID)
		require.NoError(t, res.Error)
		assert.Equal(t, "MYBUGS-100", triage1.Bug.Key)

	})
}

func createTestRegression(t *testing.T, tracker componentreadiness.RegressionStore, view crview.View, testID string) *models.TestRegression {
	newRegression := componentreport.ReportTestSummary{
		Identification: crtest.Identification{
			RowIdentification: crtest.RowIdentification{
				Component:  "comp",
				Capability: "cap",
				TestName:   "fake test",
				TestSuite:  "fakesuite",
				TestID:     testID,
			},
			ColumnIdentification: crtest.ColumnIdentification{
				Variants: map[string]string{
					"a": "b",
					"c": "d",
				},
			},
		},
	}
	testRegression, err := tracker.OpenRegression(view, newRegression)
	require.NoError(t, err)
	return testRegression
}

// deepCopyTriage creates a deep copy of a Triage struct using JSON marshal/unmarshal
func deepCopyTriage(t *testing.T, original models.Triage) models.Triage {
	data, err := json.Marshal(original)
	require.NoError(t, err, "Failed to marshal triage for deep copy")

	var triageCopy models.Triage
	err = json.Unmarshal(data, &triageCopy)
	require.NoError(t, err, "Failed to unmarshal triage for deep copy")

	return triageCopy
}

func assertTriageDataMatches(t *testing.T, expectedTriage, actualTriage models.Triage, field string) {
	assert.Equal(t, expectedTriage.ID, actualTriage.ID, "%s ID should match the expected triage ID", field)
	assert.Equal(t, expectedTriage.URL, actualTriage.URL, "%s URL should match the expected triage URL", field)
	assert.Len(t, actualTriage.Regressions, len(expectedTriage.Regressions), "%s regressions count should match", field)

	if len(actualTriage.Regressions) > 0 && len(expectedTriage.Regressions) > 0 {
		assert.Equal(t, expectedTriage.Regressions[0].ID, actualTriage.Regressions[0].ID, "%s regression ID should match", field)
	}
}<|MERGE_RESOLUTION|>--- conflicted
+++ resolved
@@ -218,7 +218,6 @@
 		err := util.SippyPut("/api/component_readiness/triages/128736182736128736", &triageResponse, &triageResponse2)
 		require.Error(t, err)
 	})
-<<<<<<< HEAD
 
 }
 
@@ -232,7 +231,7 @@
 	testRegression2 := createTestRegression(t, tracker, view, "faketestid2")
 	defer dbc.DB.Delete(testRegression2)
 
-	jiraBug := createBug(t, dbc)
+	jiraBug := createBug(t, dbc.DB)
 	defer dbc.DB.Delete(jiraBug)
 
 	t.Run("list regressions", func(t *testing.T) {
@@ -291,7 +290,7 @@
 
 		// Test listing regressions filtered by release
 		var filteredRegressions []models.TestRegression
-		err := util.SippyGet("/api/component_readiness/regressions?release="+view.SampleRelease.Release, &filteredRegressions)
+		err := util.SippyGet("/api/component_readiness/regressions?release="+view.SampleRelease.Name, &filteredRegressions)
 		require.NoError(t, err)
 
 		// Should find our test regression
@@ -311,9 +310,9 @@
 
 		// Test that specifying both view and release parameters returns an error
 		var regressions []models.TestRegression
-		err := util.SippyGet("/api/component_readiness/regressions?view="+view.Name+"&release="+view.SampleRelease.Release, &regressions)
+		err := util.SippyGet("/api/component_readiness/regressions?view="+view.Name+"&release="+view.SampleRelease.Name, &regressions)
 		require.Error(t, err, "Expected error when both view and release are specified")
-=======
+	})
 	t.Run("update generates audit_log record", func(t *testing.T) {
 		defer cleanupAllTriages(dbc)
 		triageResponse := createAndValidateTriageRecord(t, jiraBug.URL, testRegression1)
@@ -373,7 +372,6 @@
 		err = json.Unmarshal(auditLog.OldData, &oldTriageData)
 		require.NoError(t, err, "OldData should be valid JSON")
 		assertTriageDataMatches(t, originalTriage, oldTriageData, "OldData")
->>>>>>> 5a76bd22
 	})
 }
 
